--- conflicted
+++ resolved
@@ -15,11 +15,7 @@
     "spring-opendal"
 ]
 default-members = ["spring", "spring-*"]
-<<<<<<< HEAD
 exclude = ["/examples"]
-=======
-exclude = ["examples/**"]
->>>>>>> 05beeed0
 
 [workspace.package]
 version = "0.0.7"
