--- conflicted
+++ resolved
@@ -1,10 +1,6 @@
 +++
 title = "Docs"
-<<<<<<< HEAD
-description = "Documentation for spring-rs, a microservices framework written in Rust"
-=======
 description = "The documents of the spring-rs"
->>>>>>> c7d6e2b1
 sort_by = "weight"
 weight = 1
 template = "docs/section.html"
